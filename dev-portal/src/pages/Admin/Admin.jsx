--- conflicted
+++ resolved
@@ -14,30 +14,16 @@
   render () {
     return (
       <Router>
-<<<<<<< HEAD
         <PageWithSidebar sidebarContent={<SideNav />}>
           <>
             <AdminRoute exact path='/admin' component={ApiManagement} />
             <AdminRoute path='/admin/apis' component={ApiManagement} />
             <AdminRoute exact path='/admin/accounts' component={RegisteredAccounts} />
             <AdminRoute exact path='/admin/accounts/admins' component={AdminAccounts} />
-            <AdminRoute exact path='/admin/accounts/invites' component={AccountInvites} />
+            <AdminRoute exact path='/admin/accounts/invites' component={PendingInvites} />
             <AdminRoute exact path='/admin/accounts/requests' component={PendingRequests} />
           </>
         </PageWithSidebar>
-=======
-        <div style={{ display: "flex", flex: "1 1 auto", overflow: "hidden" }}>
-          <SideNav style={{ flex: "0 0 auto" }} />
-          <div style={{ flex: "1 1 auto", overflow: 'auto' }}>
-            <AdminRoute exact path="/admin" component={ApiManagement} />
-            <AdminRoute path="/admin/apis" component={ApiManagement} />
-            <AdminRoute exact path="/admin/accounts" component={RegisteredAccounts} />
-            <AdminRoute exact path="/admin/accounts/admins" component={AdminAccounts} />
-            <AdminRoute exact path="/admin/accounts/invites" component={PendingInvites} />
-            <AdminRoute exact path="/admin/accounts/requests" component={PendingRequests} />
-          </div>
-        </div>
->>>>>>> 31e2eab7
       </Router>
     )
   }
