--- conflicted
+++ resolved
@@ -68,7 +68,6 @@
     Description: The name for your Cognito Identity Pool.
     Default: "DevPortalUserPool"
 
-<<<<<<< HEAD
   CognitoDomainNameOrPrefix:
     Type: String
     Description: The Domain Name (or Prefix) at which your Cognito Hosted UI is located. Omitting this value opts out of the Cognito Hosted UI.
@@ -79,8 +78,6 @@
   #   Description: Doesn't yet do anything. Oh well.
   #   Default: ''
 
-=======
->>>>>>> 8df360b0
   CustomDomainName:
     Type: String
     Description: Optionally provide a custom domain name associated with an ACM cert to create a developer portal at that domain name (provide with the format foo.bar.net). Leave blank to create a developer portal without a custom domain name. Standing up a developer portal stack with a custom domain name will take significantly longer than without.
@@ -438,20 +435,7 @@
       BucketName: !Ref DevPortalSiteS3BucketName
       WebsiteConfiguration:
         IndexDocument: index.html
-<<<<<<< HEAD
         ErrorDocument: index.html
-=======
-        ErrorDocument: error.html
-        RoutingRules:
-          - RoutingRuleCondition:
-              HttpErrorCodeReturnedEquals: 403
-            RedirectRule:
-              HostName: !If
-                - UseCustomDomainName
-                - !Ref CustomDomainName
-                - !Join ['', [!Ref DevPortalSiteS3BucketName, !FindInMap ['RegionSpecificConfig', !Ref 'AWS::Region', 's3Url']]]
-              ReplaceKeyPrefixWith: '#!/'
->>>>>>> 8df360b0
 
   ArtifactsS3Bucket:
     Type: AWS::S3::Bucket
@@ -1178,7 +1162,6 @@
 
 Outputs:
   WebsiteURL:
-<<<<<<< HEAD
     Value: !Join ['', [ 'https://', !GetAtt DefaultCloudfrontDistribution.DomainName ]]
     Description: URL for website hosted on S3
     
@@ -1189,12 +1172,4 @@
   CustomWebsiteURL:
     Condition: UseCustomDomainName
     Value: !Ref CustomDomainName
-    Description: Custom URL for website hosted on S3, served through CloudFront
-=======
-    Value: !Join
-      - ''
-      - - 'http://'
-        - !Ref DevPortalSiteS3BucketName
-        - !FindInMap ['RegionSpecificConfig', !Ref 'AWS::Region', 's3Url']
-    Description: URL for website hosted on S3
->>>>>>> 8df360b0
+    Description: Custom URL for website hosted on S3, served through CloudFront