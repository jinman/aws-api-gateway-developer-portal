const customers = require('dev-portal-common/customers-controller')
const promiser = require('../../setup-jest').promiser

describe('customersController', () => {
  test('ensureCustomerItem verifies that DDB is up-to-date', async () => {
<<<<<<< HEAD
    const error = jest.fn()
    const callback = jest.fn()
    const entry = {
      Id: 'cognitoIdentityId',
      UserPoolId: 'cognitoUserId',
      ApiKeyId: 'keyId'
    }

    customers.dynamoDb.get = jest.fn().mockReturnValue(promiser({ Item: entry }))

    const returnValue = await customers.ensureCustomerItem('cognitoIdentityId', 'cognitoUserId', 'keyId', error, callback)

    expect(customers.dynamoDb.get).toHaveBeenCalledTimes(1)
    expect(customers.dynamoDb.get).toHaveBeenCalledWith({
      TableName: 'DevPortalCustomers',
      Key: {
        Id: 'cognitoIdentityId'
      }
    })

    expect(returnValue).toEqual(entry)
  })

  test('ensureCustomerItem fixes DDB if it is not up-to-date', async () => {
    const error = jest.fn()
    const callback = jest.fn()
    const entry = {
      Id: 'cognitoIdentityId',
      UserPoolId: 'cognitoUserId',
      ApiKeyId: 'keyId'
    }

    customers.dynamoDb.get = jest.fn().mockReturnValue(promiser({ Item: undefined }))

    customers.dynamoDb.put = jest.fn().mockReturnValue(promiser({}))

    const returnValue = await customers.ensureCustomerItem('cognitoIdentityId', 'cognitoUserId', 'keyId', error, callback)

    expect(customers.dynamoDb.get).toHaveBeenCalledTimes(1)
    expect(customers.dynamoDb.get).toHaveBeenCalledWith({
      TableName: 'DevPortalCustomers',
      Key: {
        Id: 'cognitoIdentityId'
      }
    })

    expect(customers.dynamoDb.put).toHaveBeenCalledTimes(1)
    expect(customers.dynamoDb.put).toHaveBeenCalledWith({
      TableName: 'DevPortalCustomers',
      Item: entry
    })

    expect(returnValue).toEqual(entry)
  })

  test('ensureCustomerItem backfills UserPoolId', async () => {
    const error = jest.fn()
    const callback = jest.fn()
    const oldEntry = {
      Id: 'cognitoIdentityId',
      ApiKeyId: 'keyId'
    }
    const entry = {
      Id: 'cognitoIdentityId',
      UserPoolId: 'cognitoUserId',
      ApiKeyId: 'keyId'
    }

    customers.dynamoDb.get = jest.fn().mockReturnValue(promiser({ Item: oldEntry }))

    customers.dynamoDb.put = jest.fn().mockReturnValue(promiser({}))

    const returnValue = await customers.ensureCustomerItem('cognitoIdentityId', 'cognitoUserId', 'keyId', error, callback)

    expect(customers.dynamoDb.get).toHaveBeenCalledTimes(1)
    expect(customers.dynamoDb.get).toHaveBeenCalledWith({
      TableName: 'DevPortalCustomers',
      Key: {
        Id: 'cognitoIdentityId'
      }
    })

    expect(customers.dynamoDb.put).toHaveBeenCalledTimes(1)
    expect(customers.dynamoDb.put).toHaveBeenCalledWith({
      TableName: 'DevPortalCustomers',
      Item: entry
    })

    expect(returnValue).toEqual(entry)
=======
    let error = jest.fn(),
      callback = jest.fn(),
      entry = {
        Id: 'cognitoIdentityId',
        UserPoolId: 'cognitoUserId',
        ApiKeyId: 'keyId',
      }
    process.env['PreLoginAccountsTableName'] = 'PreLoginAccountsTable'

    customers.dynamoDb.get = jest.fn().mockImplementation(({ TableName }) => {
      if (TableName === 'DevPortalCustomers') {
        return promiser({ Item: entry })
      } else {
        return promiser({ Items: [] })
      }
    })

    let returnValue = await customers.ensureCustomerItem(
      'cognitoIdentityId',
      'cognitoUserId',
      'keyId',
      error,
      callback,
    )

    expect(customers.dynamoDb.get).toHaveBeenCalledTimes(2)
    expect(customers.dynamoDb.get).toHaveBeenCalledWith({
      TableName: 'PreLoginAccountsTable',
      Key: {
        UserId: 'cognitoUserId',
      },
    })
    expect(customers.dynamoDb.get).toHaveBeenCalledWith({
      TableName: 'DevPortalCustomers',
      Key: {
        Id: 'cognitoIdentityId',
      },
    })

    expect(returnValue).toEqual(entry)
  })

  test('ensureCustomerItem fixes DDB if it is not up-to-date', async () => {
    let error = jest.fn()
    let callback = jest.fn()

    process.env['PreLoginAccountsTableName'] = 'PreLoginAccountsTable'

    customers.dynamoDb.get = jest
      .fn()
      .mockImplementation(({ TableName }) => {
        if (TableName === 'PreLoginAccountsTable') {
          return promiser({
            UserId: 'cognitoUserId',
            RegistrationStatus: 'registered',
          })
        } else if (TableName === 'CustomersTable') {
          return promiser({})
        }
      })

    customers.dynamoDb.put = jest.fn().mockReturnValue(promiser({}))

    let returnValue = await customers.ensureCustomerItem(
      'cognitoIdentityId',
      'cognitoUserId',
      'keyId',
      error,
      callback,
    )

    // Once for PreLoginAccountsTable, once for CustomersTable
    expect(customers.dynamoDb.get).toHaveBeenCalledTimes(2)
    expect(customers.dynamoDb.get).toHaveBeenCalledWith({
      TableName: 'PreLoginAccountsTable',
      Key: {
        UserId: 'cognitoUserId',
      },
    })
    expect(customers.dynamoDb.get).toHaveBeenCalledWith({
      TableName: 'DevPortalCustomers',
      Key: {
        Id: 'cognitoIdentityId',
      },
    })

    const expectedPutItem = {
      TableName: 'DevPortalCustomers',
      Item: {
        Id: 'cognitoIdentityId',
        UserPoolId: 'cognitoUserId',
        RegistrationStatus: 'registered',
      },
    }
    expect(customers.dynamoDb.put).toHaveBeenCalledTimes(1)
    expect(customers.dynamoDb.put).toHaveBeenCalledWith(expectedPutItem)

    expect(returnValue).toEqual(expectedPutItem)
>>>>>>> bae22ce3
  })
})<|MERGE_RESOLUTION|>--- conflicted
+++ resolved
@@ -3,7 +3,6 @@
 
 describe('customersController', () => {
   test('ensureCustomerItem verifies that DDB is up-to-date', async () => {
-<<<<<<< HEAD
     const error = jest.fn()
     const callback = jest.fn()
     const entry = {
@@ -11,12 +10,25 @@
       UserPoolId: 'cognitoUserId',
       ApiKeyId: 'keyId'
     }
+    process.env.PreLoginAccountsTableName = 'PreLoginAccountsTable'
 
-    customers.dynamoDb.get = jest.fn().mockReturnValue(promiser({ Item: entry }))
+    customers.dynamoDb.get = jest.fn().mockImplementation(({ TableName }) => {
+      if (TableName === 'DevPortalCustomers') {
+        return promiser({ Item: entry })
+      } else {
+        return promiser({ Items: [] })
+      }
+    })
 
     const returnValue = await customers.ensureCustomerItem('cognitoIdentityId', 'cognitoUserId', 'keyId', error, callback)
 
-    expect(customers.dynamoDb.get).toHaveBeenCalledTimes(1)
+    expect(customers.dynamoDb.get).toHaveBeenCalledTimes(2)
+    expect(customers.dynamoDb.get).toHaveBeenCalledWith({
+      TableName: 'PreLoginAccountsTable',
+      Key: {
+        UserId: 'cognitoUserId'
+      }
+    })
     expect(customers.dynamoDb.get).toHaveBeenCalledWith({
       TableName: 'DevPortalCustomers',
       Key: {
@@ -30,19 +42,35 @@
   test('ensureCustomerItem fixes DDB if it is not up-to-date', async () => {
     const error = jest.fn()
     const callback = jest.fn()
-    const entry = {
-      Id: 'cognitoIdentityId',
-      UserPoolId: 'cognitoUserId',
-      ApiKeyId: 'keyId'
-    }
+    // const entry = {
+    //   Id: 'cognitoIdentityId',
+    //   UserPoolId: 'cognitoUserId',
+    //   ApiKeyId: 'keyId'
+    // }
 
-    customers.dynamoDb.get = jest.fn().mockReturnValue(promiser({ Item: undefined }))
+    customers.dynamoDb.get = jest.fn().mockImplementation(({ TableName }) => {
+      if (TableName === 'PreLoginAccountsTable') {
+        return promiser({
+          UserId: 'cognitoUserId',
+          RegistrationStatus: 'registered'
+        })
+      } else if (TableName === 'CustomersTable') {
+        return promiser({})
+      }
+    })
 
     customers.dynamoDb.put = jest.fn().mockReturnValue(promiser({}))
 
     const returnValue = await customers.ensureCustomerItem('cognitoIdentityId', 'cognitoUserId', 'keyId', error, callback)
 
-    expect(customers.dynamoDb.get).toHaveBeenCalledTimes(1)
+    // Once for PreLoginAccountsTable, once for CustomersTable
+    expect(customers.dynamoDb.get).toHaveBeenCalledTimes(2)
+    expect(customers.dynamoDb.get).toHaveBeenCalledWith({
+      TableName: 'PreLoginAccountsTable',
+      Key: {
+        UserId: 'cognitoUserId'
+      }
+    })
     expect(customers.dynamoDb.get).toHaveBeenCalledWith({
       TableName: 'DevPortalCustomers',
       Key: {
@@ -50,148 +78,53 @@
       }
     })
 
-    expect(customers.dynamoDb.put).toHaveBeenCalledTimes(1)
-    expect(customers.dynamoDb.put).toHaveBeenCalledWith({
-      TableName: 'DevPortalCustomers',
-      Item: entry
-    })
-
-    expect(returnValue).toEqual(entry)
-  })
-
-  test('ensureCustomerItem backfills UserPoolId', async () => {
-    const error = jest.fn()
-    const callback = jest.fn()
-    const oldEntry = {
-      Id: 'cognitoIdentityId',
-      ApiKeyId: 'keyId'
-    }
-    const entry = {
-      Id: 'cognitoIdentityId',
-      UserPoolId: 'cognitoUserId',
-      ApiKeyId: 'keyId'
-    }
-
-    customers.dynamoDb.get = jest.fn().mockReturnValue(promiser({ Item: oldEntry }))
-
-    customers.dynamoDb.put = jest.fn().mockReturnValue(promiser({}))
-
-    const returnValue = await customers.ensureCustomerItem('cognitoIdentityId', 'cognitoUserId', 'keyId', error, callback)
-
-    expect(customers.dynamoDb.get).toHaveBeenCalledTimes(1)
-    expect(customers.dynamoDb.get).toHaveBeenCalledWith({
-      TableName: 'DevPortalCustomers',
-      Key: {
-        Id: 'cognitoIdentityId'
-      }
-    })
-
-    expect(customers.dynamoDb.put).toHaveBeenCalledTimes(1)
-    expect(customers.dynamoDb.put).toHaveBeenCalledWith({
-      TableName: 'DevPortalCustomers',
-      Item: entry
-    })
-
-    expect(returnValue).toEqual(entry)
-=======
-    let error = jest.fn(),
-      callback = jest.fn(),
-      entry = {
-        Id: 'cognitoIdentityId',
-        UserPoolId: 'cognitoUserId',
-        ApiKeyId: 'keyId',
-      }
-    process.env['PreLoginAccountsTableName'] = 'PreLoginAccountsTable'
-
-    customers.dynamoDb.get = jest.fn().mockImplementation(({ TableName }) => {
-      if (TableName === 'DevPortalCustomers') {
-        return promiser({ Item: entry })
-      } else {
-        return promiser({ Items: [] })
-      }
-    })
-
-    let returnValue = await customers.ensureCustomerItem(
-      'cognitoIdentityId',
-      'cognitoUserId',
-      'keyId',
-      error,
-      callback,
-    )
-
-    expect(customers.dynamoDb.get).toHaveBeenCalledTimes(2)
-    expect(customers.dynamoDb.get).toHaveBeenCalledWith({
-      TableName: 'PreLoginAccountsTable',
-      Key: {
-        UserId: 'cognitoUserId',
-      },
-    })
-    expect(customers.dynamoDb.get).toHaveBeenCalledWith({
-      TableName: 'DevPortalCustomers',
-      Key: {
-        Id: 'cognitoIdentityId',
-      },
-    })
-
-    expect(returnValue).toEqual(entry)
-  })
-
-  test('ensureCustomerItem fixes DDB if it is not up-to-date', async () => {
-    let error = jest.fn()
-    let callback = jest.fn()
-
-    process.env['PreLoginAccountsTableName'] = 'PreLoginAccountsTable'
-
-    customers.dynamoDb.get = jest
-      .fn()
-      .mockImplementation(({ TableName }) => {
-        if (TableName === 'PreLoginAccountsTable') {
-          return promiser({
-            UserId: 'cognitoUserId',
-            RegistrationStatus: 'registered',
-          })
-        } else if (TableName === 'CustomersTable') {
-          return promiser({})
-        }
-      })
-
-    customers.dynamoDb.put = jest.fn().mockReturnValue(promiser({}))
-
-    let returnValue = await customers.ensureCustomerItem(
-      'cognitoIdentityId',
-      'cognitoUserId',
-      'keyId',
-      error,
-      callback,
-    )
-
-    // Once for PreLoginAccountsTable, once for CustomersTable
-    expect(customers.dynamoDb.get).toHaveBeenCalledTimes(2)
-    expect(customers.dynamoDb.get).toHaveBeenCalledWith({
-      TableName: 'PreLoginAccountsTable',
-      Key: {
-        UserId: 'cognitoUserId',
-      },
-    })
-    expect(customers.dynamoDb.get).toHaveBeenCalledWith({
-      TableName: 'DevPortalCustomers',
-      Key: {
-        Id: 'cognitoIdentityId',
-      },
-    })
-
     const expectedPutItem = {
       TableName: 'DevPortalCustomers',
       Item: {
         Id: 'cognitoIdentityId',
         UserPoolId: 'cognitoUserId',
-        RegistrationStatus: 'registered',
-      },
+        RegistrationStatus: 'registered'
+      }
     }
     expect(customers.dynamoDb.put).toHaveBeenCalledTimes(1)
     expect(customers.dynamoDb.put).toHaveBeenCalledWith(expectedPutItem)
 
     expect(returnValue).toEqual(expectedPutItem)
->>>>>>> bae22ce3
   })
+
+  // test('ensureCustomerItem backfills UserPoolId', async () => {
+  //   const error = jest.fn()
+  //   const callback = jest.fn()
+  //   const oldEntry = {
+  //     Id: 'cognitoIdentityId',
+  //     ApiKeyId: 'keyId'
+  //   }
+  //   const entry = {
+  //     Id: 'cognitoIdentityId',
+  //     UserPoolId: 'cognitoUserId',
+  //     ApiKeyId: 'keyId'
+  //   }
+
+  //   customers.dynamoDb.get = jest.fn().mockReturnValue(promiser({ Item: oldEntry }))
+
+  //   customers.dynamoDb.put = jest.fn().mockReturnValue(promiser({}))
+
+  //   const returnValue = await customers.ensureCustomerItem('cognitoIdentityId', 'cognitoUserId', 'keyId', error, callback)
+
+  //   expect(customers.dynamoDb.get).toHaveBeenCalledTimes(1)
+  //   expect(customers.dynamoDb.get).toHaveBeenCalledWith({
+  //     TableName: 'DevPortalCustomers',
+  //     Key: {
+  //       Id: 'cognitoIdentityId'
+  //     }
+  //   })
+
+  //   expect(customers.dynamoDb.put).toHaveBeenCalledTimes(1)
+  //   expect(customers.dynamoDb.put).toHaveBeenCalledWith({
+  //     TableName: 'DevPortalCustomers',
+  //     Item: entry
+  //   })
+
+  //   expect(returnValue).toEqual(entry)
+  // })
 })